<<<<<<< HEAD
FROM golang:1.10-alpine
# Adding ca-certificates for external communication and git for dep installation
RUN apk add --no-cache ca-certificates git
RUN go get -u github.com/golang/dep/cmd/dep
=======
FROM golang:1.15-alpine
# Adding ca-certificates for external communication and git for dependency installation
RUN apk add --update ca-certificates git \
    && rm -rf /var/cache/apk/*
>>>>>>> 8620925d
WORKDIR /go/src/github.com/seatgeek/docker-mirror/
COPY . /go/src/github.com/seatgeek/docker-mirror/
RUN CGO_ENABLED=0 GOOS=linux go build -a -installsuffix cgo -o build/docker-mirror  .

FROM alpine:latest
RUN apk add --no-cache ca-certificates
COPY --from=0 /go/src/github.com/seatgeek/docker-mirror/build/docker-mirror /usr/local/bin/
CMD ["docker-mirror"]<|MERGE_RESOLUTION|>--- conflicted
+++ resolved
@@ -1,14 +1,6 @@
-<<<<<<< HEAD
-FROM golang:1.10-alpine
-# Adding ca-certificates for external communication and git for dep installation
-RUN apk add --no-cache ca-certificates git
-RUN go get -u github.com/golang/dep/cmd/dep
-=======
 FROM golang:1.15-alpine
 # Adding ca-certificates for external communication and git for dependency installation
-RUN apk add --update ca-certificates git \
-    && rm -rf /var/cache/apk/*
->>>>>>> 8620925d
+RUN apk add --no-cache ca-certificates git
 WORKDIR /go/src/github.com/seatgeek/docker-mirror/
 COPY . /go/src/github.com/seatgeek/docker-mirror/
 RUN CGO_ENABLED=0 GOOS=linux go build -a -installsuffix cgo -o build/docker-mirror  .
